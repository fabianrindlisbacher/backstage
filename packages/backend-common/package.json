{
  "name": "@backstage/backend-common",
  "description": "Common functionality library for Backstage backends",
  "version": "0.9.7",
  "main": "src/index.ts",
  "types": "src/index.ts",
  "private": false,
  "publishConfig": {
    "access": "public",
    "main": "dist/index.cjs.js",
    "types": "dist/index.d.ts"
  },
  "homepage": "https://backstage.io",
  "repository": {
    "type": "git",
    "url": "https://github.com/backstage/backstage",
    "directory": "packages/backend-common"
  },
  "keywords": [
    "backstage"
  ],
  "license": "Apache-2.0",
  "scripts": {
    "build": "backstage-cli build --outputs cjs,types",
    "lint": "backstage-cli lint",
    "test": "backstage-cli test",
    "prepack": "backstage-cli prepack",
    "postpack": "backstage-cli postpack",
    "clean": "backstage-cli clean"
  },
  "dependencies": {
    "@backstage/cli-common": "^0.1.4",
    "@backstage/config": "^0.1.10",
<<<<<<< HEAD
    "@backstage/config-loader": "^0.6.8",
    "@backstage/errors": "^0.1.2",
=======
    "@backstage/config-loader": "^0.7.0",
    "@backstage/errors": "^0.1.3",
    "@backstage/integration": "^0.6.7",
    "@backstage/types": "^0.1.1",
>>>>>>> 5b51907c
    "@google-cloud/storage": "^5.8.0",
    "@octokit/rest": "^18.5.3",
    "@types/cors": "^2.8.6",
    "@types/dockerode": "^3.2.1",
    "@types/express": "^4.17.6",
    "archiver": "^5.0.2",
    "aws-sdk": "^2.840.0",
    "compression": "^1.7.4",
    "concat-stream": "^2.0.0",
    "cors": "^2.8.5",
    "cross-fetch": "^3.0.6",
    "dockerode": "^3.2.1",
    "express": "^4.17.1",
    "express-promise-router": "^4.1.0",
    "fs-extra": "9.1.0",
    "git-url-parse": "^11.6.0",
    "helmet": "^4.0.0",
    "isomorphic-git": "^1.8.0",
    "keyv": "^4.0.3",
    "keyv-memcache": "^1.2.5",
    "knex": "^0.95.1",
    "lodash": "^4.17.21",
    "logform": "^2.1.1",
    "minimatch": "^3.0.4",
    "minimist": "^1.2.5",
    "morgan": "^1.10.0",
    "raw-body": "^2.4.1",
    "selfsigned": "^1.10.7",
    "stoppable": "^1.1.0",
    "tar": "^6.1.2",
    "unzipper": "^0.10.11",
    "winston": "^3.2.1",
    "yn": "^4.0.0"
  },
  "peerDependencies": {
    "pg-connection-string": "^2.3.0"
  },
  "peerDependenciesMeta": {
    "pg-connection-string": {
      "optional": true
    }
  },
  "devDependencies": {
    "@backstage/cli": "^0.8.0",
    "@backstage/test-utils": "^0.1.18",
    "@types/archiver": "^5.1.0",
    "@types/compression": "^1.7.0",
    "@types/concat-stream": "^1.6.0",
    "@types/fs-extra": "^9.0.3",
    "@types/http-errors": "^1.6.3",
    "@types/minimist": "^1.2.0",
    "@types/mock-fs": "^4.13.0",
    "@types/morgan": "^1.9.0",
    "@types/recursive-readdir": "^2.2.0",
    "@types/stoppable": "^1.1.0",
    "@types/supertest": "^2.0.8",
    "@types/tar": "^4.0.3",
    "@types/unzipper": "^0.10.3",
    "@types/webpack-env": "^1.15.2",
    "aws-sdk-mock": "^5.2.1",
    "get-port": "^5.1.1",
    "http-errors": "^1.7.3",
    "jest": "^26.0.1",
    "mock-fs": "^5.1.0",
    "msw": "^0.29.0",
    "mysql2": "^2.2.5",
    "recursive-readdir": "^2.2.2",
    "supertest": "^6.1.3"
  },
  "files": [
    "dist",
    "config.d.ts"
  ],
  "configSchema": "config.d.ts"
}<|MERGE_RESOLUTION|>--- conflicted
+++ resolved
@@ -31,15 +31,10 @@
   "dependencies": {
     "@backstage/cli-common": "^0.1.4",
     "@backstage/config": "^0.1.10",
-<<<<<<< HEAD
-    "@backstage/config-loader": "^0.6.8",
-    "@backstage/errors": "^0.1.2",
-=======
     "@backstage/config-loader": "^0.7.0",
     "@backstage/errors": "^0.1.3",
     "@backstage/integration": "^0.6.7",
     "@backstage/types": "^0.1.1",
->>>>>>> 5b51907c
     "@google-cloud/storage": "^5.8.0",
     "@octokit/rest": "^18.5.3",
     "@types/cors": "^2.8.6",
