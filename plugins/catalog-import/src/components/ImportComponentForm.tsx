/*
 * Copyright 2020 Spotify AB
 *
 * Licensed under the Apache License, Version 2.0 (the "License");
 * you may not use this file except in compliance with the License.
 * You may obtain a copy of the License at
 *
 *     http://www.apache.org/licenses/LICENSE-2.0
 *
 * Unless required by applicable law or agreed to in writing, software
 * distributed under the License is distributed on an "AS IS" BASIS,
 * WITHOUT WARRANTIES OR CONDITIONS OF ANY KIND, either express or implied.
 * See the License for the specific language governing permissions and
 * limitations under the License.
 */

import { errorApiRef, useApi } from '@backstage/core';
import { BackstageTheme } from '@backstage/theme';
import {
  Button,
  FormControl,
  FormHelperText,
  TextField,
} from '@material-ui/core';
import { makeStyles } from '@material-ui/core/styles';
import React from 'react';
import { useForm } from 'react-hook-form';
import { useMountedState } from 'react-use';
import { ComponentIdValidators } from '../util/validate';
import { useGithubRepos } from '../util/useGithubRepos';
import { ConfigSpec } from './ImportComponentPage';
import { catalogApiRef } from '@backstage/plugin-catalog';
import { urlType } from '../util/urls';

const useStyles = makeStyles<BackstageTheme>(theme => ({
  form: {
    alignItems: 'flex-start',
    display: 'flex',
    flexFlow: 'column nowrap',
  },
  submit: {
    marginTop: theme.spacing(1),
  },
}));

type Props = {
  nextStep: () => void;
  saveConfig: (configFile: ConfigSpec) => void;
  repository: string;
};

export const RegisterComponentForm = ({
  nextStep,
  saveConfig,
  repository,
}: Props) => {
  const { register, handleSubmit, errors, formState } = useForm({
    mode: 'onChange',
  });
  const classes = useStyles();
  const hasErrors = !!errors.componentLocation;
  const dirty = formState?.isDirty;
  const catalogApi = useApi(catalogApiRef);

  const isMounted = useMountedState();
  const errorApi = useApi(errorApiRef);
  const {
    generateEntityDefinitions,
    checkForExistingCatalogInfo,
  } = useGithubRepos();

  const onSubmit = async (formData: Record<string, string>) => {
    const { componentLocation: target } = formData;
<<<<<<< HEAD
    async function saveCatalogFileConfig(target: string) {
      const data = await catalogApi.addLocation({ target });
      saveConfig({
        type: 'file',
        location: data.location.target,
        config: data.entities,
      });
    }

    async function trySaveRepositoryConfig(target: string) {
      const existingCatalog = await checkForExistingCatalogInfo(target);
      if (existingCatalog.exists) {
        const targetUrl = target.endsWith('/')
          ? `${target}${existingCatalog.url}`
          : `${target}/${existingCatalog.url}`;
        await saveCatalogFileConfig(targetUrl);
      } else {
=======
    try {
      if (!isMounted()) return;
      const type = urlType(target);

      if (type === 'tree') {
>>>>>>> 936659f7
        saveConfig({
          type: 'repo',
          location: target,
          config: await generateEntityDefinitions(target),
        });
      }
    }

    try {
      if (!isMounted()) return;
      const type = !parseGitUri(target).filepathtype ? 'repo' : 'file';
      if (type === 'repo') {
        await trySaveRepositoryConfig(target);
      } else {
        await saveCatalogFileConfig(target);
      }
      nextStep();
    } catch (e) {
      errorApi.post(e);
    }
  };

  return (
    <form
      autoComplete="off"
      onSubmit={handleSubmit(onSubmit)}
      className={classes.form}
    >
      <FormControl>
        <TextField
          id="registerComponentInput"
          variant="outlined"
          label="Repository URL"
          error={hasErrors}
          placeholder="https://github.com/backstage/backstage"
          name="componentLocation"
          required
          margin="normal"
          helperText={`Enter the full path to the repository in ${repository} to start tracking your component.`}
          inputRef={register({
            required: true,
            validate: ComponentIdValidators,
          })}
        />

        {errors.componentLocation && (
          <FormHelperText error={hasErrors} id="register-component-helper-text">
            {errors.componentLocation.message}
          </FormHelperText>
        )}
      </FormControl>

      <Button
        variant="contained"
        color="primary"
        type="submit"
        disabled={!dirty || hasErrors}
        className={classes.submit}
      >
        Next
      </Button>
    </form>
  );
};<|MERGE_RESOLUTION|>--- conflicted
+++ resolved
@@ -71,7 +71,6 @@
 
   const onSubmit = async (formData: Record<string, string>) => {
     const { componentLocation: target } = formData;
-<<<<<<< HEAD
     async function saveCatalogFileConfig(target: string) {
       const data = await catalogApi.addLocation({ target });
       saveConfig({
@@ -89,15 +88,8 @@
           : `${target}/${existingCatalog.url}`;
         await saveCatalogFileConfig(targetUrl);
       } else {
-=======
-    try {
-      if (!isMounted()) return;
-      const type = urlType(target);
-
-      if (type === 'tree') {
->>>>>>> 936659f7
         saveConfig({
-          type: 'repo',
+          type: 'tree',
           location: target,
           config: await generateEntityDefinitions(target),
         });
@@ -106,8 +98,8 @@
 
     try {
       if (!isMounted()) return;
-      const type = !parseGitUri(target).filepathtype ? 'repo' : 'file';
-      if (type === 'repo') {
+      const type = urlType(target);
+      if (type === 'tree') {
         await trySaveRepositoryConfig(target);
       } else {
         await saveCatalogFileConfig(target);
